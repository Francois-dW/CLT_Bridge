--- conflicted
+++ resolved
@@ -82,7 +82,6 @@
         
         return delta_max, max_shear_force, max_bending_moment
 
-<<<<<<< HEAD
         def calculate_beam_response_point_load(self, load: float) -> tuple:
             """Calculate midlength deflection, maximum shear force, and maximum bending moment 
             by treating the panel as a beam with a point load at the center.
@@ -113,39 +112,9 @@
             # Maximum bending moment (occurs at the center)
             max_bending_moment = load * L / 4  # Nm
             
-            return max_bending_moment, max_shear_force, delta_max
+            return delta_max, max_shear_force, max_bending_moment
 
     def check_against_face_failure(self,  point_load: float, distributed_load: float) -> float:
-=======
-    def calculate_beam_response_point_load(self, load: float) -> tuple:
-        """Calculate midlength deflection, maximum shear force, and maximum bending moment 
-        by treating the panel as a beam with a point load at the center.
-        
-        Parameters:
-        ----------- 
-        load : float
-        Point load in Newtons (N)
-        
-        Returns:
-        --------
-        tuple
-        (midlength_deflection, max_shear_force, max_bending_moment) in meters, Newtons, and Newton-meters
-        """
-        L = self.length  # Beam length (m)
-        D = self.D  # Flexural rigidity (Nm²)
-        
-        # Maximum deflection at midlength for simply supported beam with point load at center
-        delta_max = (load * L**3) / (48 * D)
-        
-        # Maximum shear force (occurs at the supports)
-        max_shear_force = load / 2  # N
-        
-        # Maximum bending moment (occurs at the center)
-        max_bending_moment = load * L / 4  # Nm
-        
-        return delta_max, max_shear_force, max_bending_moment
-    def check_against_face_failure(self, load: float) -> float:
->>>>>>> 2070c32a
         """
         Calculate the safety factor for face failure due to normal stress.
         
