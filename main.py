--- conflicted
+++ resolved
@@ -75,10 +75,7 @@
         angle=90,  # degrees 
         thickness=8. #mm
     )
-<<<<<<< HEAD
     #print(lamina90)
-=======
->>>>>>> c558a2f3
 
     lamina45 = Lamina(
         E1=39e9,   # Pa
@@ -118,31 +115,13 @@
         plies=[lamina45, lamina_45, lamina0, lamina90, lamina90, lamina0, lamina_45, lamina45],  # 4 layers of carbon fiber
         density=1900,  # kg/m^3
     )
-<<<<<<< HEAD
 
 
 
     # 3. Create sandwich & panel
     sandwich = Sandwich(
         composite_material=laminate,
-        core_material=divinycell_H100,
-        tc=0.200  # m # Assuming core thickness unit is meters based on panel dimensions
-    )
-
-    print(sandwich)
-
-=======
-    print(laminate)
-    
-    test_laminate = Laminate(
-        plies=[lamina90],  # 4 layers of carbon fiber
-        density=1900,  # kg/m^3
-    )
-    # print(laminate)
-    # 3. Create sandwich & panel
-    sandwich = Sandwich(
-        composite_material=laminate,
-        core_material=divinycell,
+        core_material=divinycell_H45,
         tc=200 # mm # Assuming core thickness unit is meters based on panel dimensions
     )
     # print(f"Composite equivalent elastic modulus: {sandwich.composite_material.E} Pa")
@@ -155,7 +134,6 @@
     #max deflection of panel <= 40 mm
     point_load = 2000  * 9.81 # N
     uniform_load = 5000 * 9.81 #N/m²
->>>>>>> c558a2f3
     panel = Panel(
         sandwich=sandwich,
         width=4.200,  # m
